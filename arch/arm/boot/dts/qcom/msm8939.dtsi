--- conflicted
+++ resolved
@@ -582,39 +582,6 @@
 			 <&clock_gcc clk_gcc_blsp1_ahb_clk>;
 		clock-names = "core_clk", "iface_clk";
 	};
-<<<<<<< HEAD
-};
-
-&gdsc_venus {
-	status = "okay";
-};
-
-&gdsc_mdss {
-	status = "okay";
-};
-
-&gdsc_jpeg {
-	status = "okay";
-};
-
-&gdsc_vfe {
-	status = "okay";
-};
-
-&gdsc_oxili_gx {
-	status = "okay";
-};
-
-&gdsc_venus_core0 {
-	status = "okay";
-};
-
-&gdsc_venus_core1 {
-	status = "okay";
-};
-
-#include "msm8939-regulator.dtsi"
-=======
 
 	spmi_bus: qcom,spmi@200f000 {
 		compatible = "qcom,spmi-pmic-arb";
@@ -635,4 +602,33 @@
 		qcom,not-wakeup; /* Needed until RPM is fully configured */
 	};
 };
->>>>>>> 4a8c61bf
+
+&gdsc_venus {
+	status = "okay";
+};
+
+&gdsc_mdss {
+	status = "okay";
+};
+
+&gdsc_jpeg {
+	status = "okay";
+};
+
+&gdsc_vfe {
+	status = "okay";
+};
+
+&gdsc_oxili_gx {
+	status = "okay";
+};
+
+&gdsc_venus_core0 {
+	status = "okay";
+};
+
+&gdsc_venus_core1 {
+	status = "okay";
+};
+
+#include "msm8939-regulator.dtsi"