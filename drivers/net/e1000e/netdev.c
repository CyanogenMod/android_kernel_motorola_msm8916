--- conflicted
+++ resolved
@@ -4303,7 +4303,6 @@
 
 	e1000e_update_adaptive(&adapter->hw);
 
-<<<<<<< HEAD
 	if (!netif_carrier_ok(netdev) &&
 	    (e1000_desc_unused(tx_ring) + 1 < tx_ring->count)) {
 		/*
@@ -4312,26 +4311,9 @@
 		 * to get done, so reset controller to flush Tx.
 		 * (Do the reset outside of interrupt context).
 		 */
-		adapter->tx_timeout_count++;
 		schedule_work(&adapter->reset_task);
 		/* return immediately since reset is imminent */
 		return;
-=======
-	if (!netif_carrier_ok(netdev)) {
-		tx_pending = (e1000_desc_unused(tx_ring) + 1 <
-			       tx_ring->count);
-		if (tx_pending) {
-			/*
-			 * We've lost link, so the controller stops DMA,
-			 * but we've got queued Tx work that's never going
-			 * to get done, so reset controller to flush Tx.
-			 * (Do the reset outside of interrupt context).
-			 */
-			schedule_work(&adapter->reset_task);
-			/* return immediately since reset is imminent */
-			return;
-		}
->>>>>>> c69b9092
 	}
 
 	/* Simple mode for Interrupt Throttle Rate (ITR) */
