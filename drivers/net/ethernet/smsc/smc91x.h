--- conflicted
+++ resolved
@@ -209,24 +209,6 @@
 #define RPC_LSA_DEFAULT		RPC_LED_TX_RX
 #define RPC_LSB_DEFAULT		RPC_LED_100_10
 
-<<<<<<< HEAD
-#elif	defined(CONFIG_ARCH_VERSATILE)
-
-#define SMC_CAN_USE_8BIT	1
-#define SMC_CAN_USE_16BIT	1
-#define SMC_CAN_USE_32BIT	1
-#define SMC_NOWAIT		1
-
-#define SMC_inb(a, r)		readb((a) + (r))
-#define SMC_inw(a, r)		readw((a) + (r))
-#define SMC_inl(a, r)		readl((a) + (r))
-#define SMC_outb(v, a, r)	writeb(v, (a) + (r))
-#define SMC_outw(v, a, r)	writew(v, (a) + (r))
-#define SMC_outl(v, a, r)	writel(v, (a) + (r))
-#define SMC_insl(a, r, p, l)	readsl((a) + (r), p, l)
-#define SMC_outsl(a, r, p, l)	writesl((a) + (r), p, l)
-#define SMC_IRQ_FLAGS		(-1)	/* from resource */
-
 #elif defined(CONFIG_ARCH_MSM)
 
 #define SMC_CAN_USE_8BIT	0
@@ -241,8 +223,6 @@
 
 #define SMC_IRQ_FLAGS		IRQF_TRIGGER_HIGH
 
-=======
->>>>>>> 4b462fa5
 #elif defined(CONFIG_MN10300)
 
 /*
