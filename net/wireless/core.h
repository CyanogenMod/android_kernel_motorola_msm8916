/*
 * Wireless configuration interface internals.
 *
 * Copyright 2006, 2007 Johannes Berg <johannes@sipsolutions.net>
 */
#ifndef __NET_WIRELESS_CORE_H
#define __NET_WIRELESS_CORE_H
#include <linux/mutex.h>
#include <linux/list.h>
#include <linux/netdevice.h>
#include <linux/kref.h>
#include <linux/rbtree.h>
#include <linux/mutex.h>
#include <net/genetlink.h>
#include <net/wireless.h>
#include <net/cfg80211.h>
#include "reg.h"

struct cfg80211_registered_device {
	struct cfg80211_ops *ops;
	struct list_head list;
	/* we hold this mutex during any call so that
	 * we cannot do multiple calls at once, and also
	 * to avoid the deregister call to proceed while
	 * any call is in progress */
	struct mutex mtx;

	/* ISO / IEC 3166 alpha2 for which this device is receiving
	 * country IEs on, this can help disregard country IEs from APs
	 * on the same alpha2 quickly. The alpha2 may differ from
	 * cfg80211_regdomain's alpha2 when an intersection has occurred.
	 * If the AP is reconfigured this can also be used to tell us if
	 * the country on the country IE changed. */
	char country_ie_alpha2[2];

	/* If a Country IE has been received this tells us the environment
	 * which its telling us its in. This defaults to ENVIRON_ANY */
	enum environment_cap env;

	/* wiphy index, internal only */
	int wiphy_idx;

	/* associate netdev list */
	struct mutex devlist_mtx;
	struct list_head netdev_list;

	/* BSSes/scanning */
	spinlock_t bss_lock;
	struct list_head bss_list;
	struct rb_root bss_tree;
	u32 bss_generation;
	struct cfg80211_scan_request *scan_req; /* protected by RTNL */
	unsigned long suspend_at;

	/* must be last because of the way we do wiphy_priv(),
	 * and it should at least be aligned to NETDEV_ALIGN */
	struct wiphy wiphy __attribute__((__aligned__(NETDEV_ALIGN)));
};

static inline
struct cfg80211_registered_device *wiphy_to_dev(struct wiphy *wiphy)
{
	BUG_ON(!wiphy);
	return container_of(wiphy, struct cfg80211_registered_device, wiphy);
}

/* Note 0 is valid, hence phy0 */
static inline
bool wiphy_idx_valid(int wiphy_idx)
{
	return (wiphy_idx >= 0);
}

extern struct mutex cfg80211_mutex;
extern struct list_head cfg80211_drv_list;

static inline void assert_cfg80211_lock(void)
{
	WARN_ON(!mutex_is_locked(&cfg80211_mutex));
}

/*
 * You can use this to mark a wiphy_idx as not having an associated wiphy.
 * It guarantees cfg80211_drv_by_wiphy_idx(wiphy_idx) will return NULL
 */
#define WIPHY_IDX_STALE -1

struct cfg80211_internal_bss {
	struct list_head list;
	struct rb_node rbn;
	unsigned long ts;
	struct kref ref;
<<<<<<< HEAD
	bool hold;
=======
	bool hold, ies_allocated;
>>>>>>> 6574612f

	/* must be last because of priv member */
	struct cfg80211_bss pub;
};

struct cfg80211_registered_device *cfg80211_drv_by_wiphy_idx(int wiphy_idx);
int get_wiphy_idx(struct wiphy *wiphy);

struct cfg80211_registered_device *
__cfg80211_drv_from_info(struct genl_info *info);

/*
 * This function returns a pointer to the driver
 * that the genl_info item that is passed refers to.
 * If successful, it returns non-NULL and also locks
 * the driver's mutex!
 *
 * This means that you need to call cfg80211_put_dev()
 * before being allowed to acquire &cfg80211_mutex!
 *
 * This is necessary because we need to lock the global
 * mutex to get an item off the list safely, and then
 * we lock the drv mutex so it doesn't go away under us.
 *
 * We don't want to keep cfg80211_mutex locked
 * for all the time in order to allow requests on
 * other interfaces to go through at the same time.
 *
 * The result of this can be a PTR_ERR and hence must
 * be checked with IS_ERR() for errors.
 */
extern struct cfg80211_registered_device *
cfg80211_get_dev_from_info(struct genl_info *info);

/* requires cfg80211_drv_mutex to be held! */
struct wiphy *wiphy_idx_to_wiphy(int wiphy_idx);

/* identical to cfg80211_get_dev_from_info but only operate on ifindex */
extern struct cfg80211_registered_device *
cfg80211_get_dev_from_ifindex(int ifindex);

extern void cfg80211_put_dev(struct cfg80211_registered_device *drv);

/* free object */
extern void cfg80211_dev_free(struct cfg80211_registered_device *drv);

extern int cfg80211_dev_rename(struct cfg80211_registered_device *drv,
			       char *newname);

void ieee80211_set_bitrate_flags(struct wiphy *wiphy);
void wiphy_update_regulatory(struct wiphy *wiphy,
			     enum nl80211_reg_initiator setby);

void cfg80211_bss_expire(struct cfg80211_registered_device *dev);
void cfg80211_bss_age(struct cfg80211_registered_device *dev,
                      unsigned long age_secs);

#endif /* __NET_WIRELESS_CORE_H */<|MERGE_RESOLUTION|>--- conflicted
+++ resolved
@@ -90,11 +90,7 @@
 	struct rb_node rbn;
 	unsigned long ts;
 	struct kref ref;
-<<<<<<< HEAD
-	bool hold;
-=======
 	bool hold, ies_allocated;
->>>>>>> 6574612f
 
 	/* must be last because of priv member */
 	struct cfg80211_bss pub;
